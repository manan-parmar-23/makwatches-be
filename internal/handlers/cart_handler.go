package handlers

import (
	"fmt"
	"time"

	"github.com/gofiber/fiber/v2"
	"go.mongodb.org/mongo-driver/bson"
	"go.mongodb.org/mongo-driver/bson/primitive"
	"go.mongodb.org/mongo-driver/mongo"

	"github.com/shivam-mishra-20/mak-watches-be/internal/config"
	"github.com/shivam-mishra-20/mak-watches-be/internal/database"
	"github.com/shivam-mishra-20/mak-watches-be/internal/middleware"
	"github.com/shivam-mishra-20/mak-watches-be/internal/models"
)

// CartHandler handles cart related requests
type CartHandler struct {
	DB     *database.DBClient
	Config *config.Config
}

// NewCartHandler creates a new instance of CartHandler
func NewCartHandler(db *database.DBClient, cfg *config.Config) *CartHandler {
	return &CartHandler{
		DB:     db,
		Config: cfg,
	}
}

// AddToCart adds a product to the user's cart
func (h *CartHandler) AddToCart(c *fiber.Ctx) error {
	ctx := c.Context()

	// Get user info from the token
<<<<<<< HEAD
	user, ok := c.Locals("user").(*middleware.TokenMetadata)
	if !ok || user == nil {
=======
	userLocals := c.Locals("user")
	if userLocals == nil {
>>>>>>> e94cafd0
		return c.Status(fiber.StatusUnauthorized).JSON(fiber.Map{
			"success": false,
			"message": "Unauthorized - User data not found in context",
		})
	}

	user, ok := userLocals.(*middleware.TokenMetadata)
	if !ok || user == nil {
		return c.Status(fiber.StatusUnauthorized).JSON(fiber.Map{
			"success": false,
			"message": "Unauthorized - Invalid user data format",
		})
	}

	// Parse request body
	var req models.CartItemRequest
	if err := c.BodyParser(&req); err != nil {
		return c.Status(fiber.StatusBadRequest).JSON(fiber.Map{
			"success": false,
			"message": "Invalid request body",
			"error":   err.Error(),
		})
	}

	// Validate required fields
	if req.ProductID == "" || req.Quantity <= 0 {
		return c.Status(fiber.StatusBadRequest).JSON(fiber.Map{
			"success": false,
			"message": "Product ID and quantity > 0 are required",
		})
	}

	// Convert product ID from string to ObjectID
	productID, err := primitive.ObjectIDFromHex(req.ProductID)
	if err != nil {
		return c.Status(fiber.StatusBadRequest).JSON(fiber.Map{
			"success": false,
			"message": "Invalid product ID format",
			"error":   err.Error(),
		})
	}

	// Check if the product exists
	var product models.Product
	collection := h.DB.Collections().Products
	err = collection.FindOne(ctx, bson.M{"_id": productID}).Decode(&product)
	if err != nil {
		if err == mongo.ErrNoDocuments {
			return c.Status(fiber.StatusNotFound).JSON(fiber.Map{
				"success": false,
				"message": "Product not found",
			})
		}
		return c.Status(fiber.StatusInternalServerError).JSON(fiber.Map{
			"success": false,
			"message": "Failed to retrieve product",
			"error":   err.Error(),
		})
	}

	// Check if the product is in stock
	if product.Stock < req.Quantity {
		return c.Status(fiber.StatusBadRequest).JSON(fiber.Map{
			"success": false,
			"message": "Not enough stock available",
		})
	}

	// Check if the product (same size) is already in the cart. Size empty matches only empty.
	cartCollection := h.DB.Collections().CartItems
	var existingCartItem models.CartItem
	query := bson.M{"user_id": user.UserID, "product_id": productID}
	if req.Size != "" {
		query["size"] = req.Size
	} else {
		query["size"] = bson.M{"$in": bson.A{"", nil}}
	}
	err = cartCollection.FindOne(ctx, query).Decode(&existingCartItem)

	now := time.Now()

	switch err {
	case nil:
		// Update existing cart item
		_, err = cartCollection.UpdateOne(
			ctx,
			bson.M{"_id": existingCartItem.ID},
			bson.M{
				"$set": bson.M{
					"quantity":   existingCartItem.Quantity + req.Quantity,
					"updated_at": now,
				},
			},
		)
		if err != nil {
			return c.Status(fiber.StatusInternalServerError).JSON(fiber.Map{
				"success": false,
				"message": "Failed to update cart item",
				"error":   err.Error(),
			})
		}
	case mongo.ErrNoDocuments:
		// Add new cart item
		cartItem := models.CartItem{
			ID:        primitive.NewObjectID(),
			UserID:    user.UserID,
			ProductID: productID,
			Size:      req.Size,
			Quantity:  req.Quantity,
			CreatedAt: now,
			UpdatedAt: now,
		}

		_, err = cartCollection.InsertOne(ctx, cartItem)
		if err != nil {
			return c.Status(fiber.StatusInternalServerError).JSON(fiber.Map{
				"success": false,
				"message": "Failed to add product to cart",
				"error":   err.Error(),
			})
		}
	default:
		return c.Status(fiber.StatusInternalServerError).JSON(fiber.Map{
			"success": false,
			"message": "Database error",
			"error":   err.Error(),
		})
	}

	// Invalidate cart cache
	cacheKey := fmt.Sprintf("cart:%s", user.UserID.Hex())
	h.DB.CacheDel(ctx, cacheKey)

	return c.Status(fiber.StatusOK).JSON(fiber.Map{
		"success": true,
		"message": "Product added to cart successfully",
	})
}

// GetCart retrieves a user's cart
func (h *CartHandler) GetCart(c *fiber.Ctx) error {
	ctx := c.Context()

	// Get user ID from URL parameter or from token
	userIDParam := c.Params("userID")
	var userID primitive.ObjectID
	var err error

	if userIDParam != "" {
		userID, err = primitive.ObjectIDFromHex(userIDParam)
		if err != nil {
			return c.Status(fiber.StatusBadRequest).JSON(fiber.Map{
				"success": false,
				"message": "Invalid user ID format",
				"error":   err.Error(),
			})
		}
	} else {
		// Get user info from token
		user, ok := c.Locals("user").(*middleware.TokenMetadata)
		if !ok || user == nil {
			return c.Status(fiber.StatusUnauthorized).JSON(fiber.Map{
				"success": false,
				"message": "Unauthorized - User data not found",
			})
		}
		userID = user.UserID
	}

	// Check if the cart is in Redis cache
	cacheKey := fmt.Sprintf("cart:%s", userID.Hex())
	var cartResponse models.CartResponse
	err = h.DB.CacheGet(ctx, cacheKey, &cartResponse)
	if err == nil {
		// Cache hit
		return c.Status(fiber.StatusOK).JSON(fiber.Map{
			"success": true,
			"message": "Cart retrieved from cache",
			"data":    cartResponse,
		})
	}

	// Find all cart items for the user
	cartCollection := h.DB.Collections().CartItems
	cursor, err := cartCollection.Find(ctx, bson.M{"user_id": userID})
	if err != nil {
		return c.Status(fiber.StatusInternalServerError).JSON(fiber.Map{
			"success": false,
			"message": "Failed to retrieve cart items",
			"error":   err.Error(),
		})
	}
	defer cursor.Close(ctx)

	// Parse the results
	var cartItems []models.CartItem
	if err := cursor.All(ctx, &cartItems); err != nil {
		return c.Status(fiber.StatusInternalServerError).JSON(fiber.Map{
			"success": false,
			"message": "Failed to decode cart items",
			"error":   err.Error(),
		})
	}

	// If cart is empty
	if len(cartItems) == 0 {
		emptyCart := models.CartResponse{
			Items: []models.CartItem{},
			Total: 0,
		}

		// Cache empty cart (expire after 30 minutes)
		h.DB.CacheSet(ctx, cacheKey, emptyCart, 30*time.Minute)

		return c.Status(fiber.StatusOK).JSON(fiber.Map{
			"success": true,
			"message": "Cart is empty",
			"data":    emptyCart,
		})
	}

	// Fetch product details for each cart item
	productCollection := h.DB.Collections().Products
	var total float64

	for i, item := range cartItems {
		var product models.Product
		err := productCollection.FindOne(ctx, bson.M{"_id": item.ProductID}).Decode(&product)
		if err == nil {
			cartItems[i].Product = &product
			total += product.Price * float64(item.Quantity)
		}
	}

	// Create cart response
	cartResponse = models.CartResponse{
		Items: cartItems,
		Total: total,
	}

	// Cache the cart (expire after 30 minutes)
	h.DB.CacheSet(ctx, cacheKey, cartResponse, 30*time.Minute)

	// Return the cart
	return c.Status(fiber.StatusOK).JSON(fiber.Map{
		"success": true,
		"message": "Cart retrieved successfully",
		"data":    cartResponse,
	})
}

// RemoveFromCart removes an item from the cart
func (h *CartHandler) RemoveFromCart(c *fiber.Ctx) error {
	ctx := c.Context()

	// Get user ID and product ID from URL parameters
	userIDParam := c.Params("userID")
	productIDParam := c.Params("productID")

	if userIDParam == "" || productIDParam == "" {
		return c.Status(fiber.StatusBadRequest).JSON(fiber.Map{
			"success": false,
			"message": "User ID and product ID are required",
		})
	}

	// Convert IDs from string to ObjectID
	userID, err := primitive.ObjectIDFromHex(userIDParam)
	if err != nil {
		return c.Status(fiber.StatusBadRequest).JSON(fiber.Map{
			"success": false,
			"message": "Invalid user ID format",
			"error":   err.Error(),
		})
	}

	productID, err := primitive.ObjectIDFromHex(productIDParam)
	if err != nil {
		return c.Status(fiber.StatusBadRequest).JSON(fiber.Map{
			"success": false,
			"message": "Invalid product ID format",
			"error":   err.Error(),
		})
	}

	// Check if the user is authorized to remove this item
	tokenUser, ok := c.Locals("user").(*middleware.TokenMetadata)
	if !ok || tokenUser == nil || (tokenUser.UserID != userID && tokenUser.Role != "admin") {
		return c.Status(fiber.StatusForbidden).JSON(fiber.Map{
			"success": false,
			"message": "Not authorized to modify this cart",
		})
	}

	// Remove the item from the cart
	cartCollection := h.DB.Collections().CartItems
	result, err := cartCollection.DeleteOne(ctx, bson.M{
		"user_id":    userID,
		"product_id": productID,
	})

	if err != nil {
		return c.Status(fiber.StatusInternalServerError).JSON(fiber.Map{
			"success": false,
			"message": "Failed to remove item from cart",
			"error":   err.Error(),
		})
	}

	if result.DeletedCount == 0 {
		return c.Status(fiber.StatusNotFound).JSON(fiber.Map{
			"success": false,
			"message": "Item not found in cart",
		})
	}

	// Invalidate cart cache
	cacheKey := fmt.Sprintf("cart:%s", userID.Hex())
	h.DB.CacheDel(ctx, cacheKey)

	return c.Status(fiber.StatusOK).JSON(fiber.Map{
		"success": true,
		"message": "Item removed from cart successfully",
	})
}<|MERGE_RESOLUTION|>--- conflicted
+++ resolved
@@ -34,13 +34,8 @@
 	ctx := c.Context()
 
 	// Get user info from the token
-<<<<<<< HEAD
-	user, ok := c.Locals("user").(*middleware.TokenMetadata)
-	if !ok || user == nil {
-=======
 	userLocals := c.Locals("user")
 	if userLocals == nil {
->>>>>>> e94cafd0
 		return c.Status(fiber.StatusUnauthorized).JSON(fiber.Map{
 			"success": false,
 			"message": "Unauthorized - User data not found in context",
